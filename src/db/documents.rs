use anyhow::Result;
use sqlx::{Row, QueryBuilder};
use uuid::Uuid;

use crate::models::{Document, SearchRequest, SearchMode, SearchSnippet, HighlightRange, EnhancedDocumentResponse};
use crate::routes::labels::Label;
use super::Database;

impl Database {
    pub async fn create_document(&self, document: Document) -> Result<Document> {
        let row = sqlx::query(
            r#"
            INSERT INTO documents (id, filename, original_filename, file_path, file_size, mime_type, content, ocr_text, ocr_confidence, ocr_word_count, ocr_processing_time_ms, ocr_status, ocr_error, ocr_completed_at, tags, created_at, updated_at, user_id, file_hash)
            VALUES ($1, $2, $3, $4, $5, $6, $7, $8, $9, $10, $11, $12, $13, $14, $15, $16, $17, $18, $19)
            RETURNING id, filename, original_filename, file_path, file_size, mime_type, content, ocr_text, ocr_confidence, ocr_word_count, ocr_processing_time_ms, ocr_status, ocr_error, ocr_completed_at, tags, created_at, updated_at, user_id, file_hash
            "#
        )
        .bind(document.id)
        .bind(&document.filename)
        .bind(&document.original_filename)
        .bind(&document.file_path)
        .bind(document.file_size)
        .bind(&document.mime_type)
        .bind(&document.content)
        .bind(&document.ocr_text)
        .bind(document.ocr_confidence)
        .bind(document.ocr_word_count)
        .bind(document.ocr_processing_time_ms)
        .bind(&document.ocr_status)
        .bind(&document.ocr_error)
        .bind(document.ocr_completed_at)
        .bind(&document.tags)
        .bind(document.created_at)
        .bind(document.updated_at)
        .bind(document.user_id)
        .bind(&document.file_hash)
        .fetch_one(&self.pool)
        .await?;

        Ok(Document {
            id: row.get("id"),
            filename: row.get("filename"),
            original_filename: row.get("original_filename"),
            file_path: row.get("file_path"),
            file_size: row.get("file_size"),
            mime_type: row.get("mime_type"),
            content: row.get("content"),
            ocr_text: row.get("ocr_text"),
            ocr_confidence: row.get("ocr_confidence"),
            ocr_word_count: row.get("ocr_word_count"),
            ocr_processing_time_ms: row.get("ocr_processing_time_ms"),
            ocr_status: row.get("ocr_status"),
            ocr_error: row.get("ocr_error"),
            ocr_completed_at: row.get("ocr_completed_at"),
            tags: row.get("tags"),
            created_at: row.get("created_at"),
            updated_at: row.get("updated_at"),
            user_id: row.get("user_id"),
            file_hash: row.get("file_hash"),
        })
    }

    pub async fn get_documents_by_user_with_role(&self, user_id: Uuid, user_role: crate::models::UserRole, limit: i64, offset: i64) -> Result<Vec<Document>> {
        let query = if user_role == crate::models::UserRole::Admin {
            // Admins can see all documents
            r#"
            SELECT id, filename, original_filename, file_path, file_size, mime_type, content, ocr_text, ocr_confidence, ocr_word_count, ocr_processing_time_ms, ocr_status, ocr_error, ocr_completed_at, tags, created_at, updated_at, user_id, file_hash
            FROM documents 
            ORDER BY created_at DESC 
            LIMIT $1 OFFSET $2
            "#
        } else {
            // Regular users can only see their own documents
            r#"
            SELECT id, filename, original_filename, file_path, file_size, mime_type, content, ocr_text, ocr_confidence, ocr_word_count, ocr_processing_time_ms, ocr_status, ocr_error, ocr_completed_at, tags, created_at, updated_at, user_id, file_hash
            FROM documents 
            WHERE user_id = $3 
            ORDER BY created_at DESC 
            LIMIT $1 OFFSET $2
            "#
        };

        let rows = if user_role == crate::models::UserRole::Admin {
            sqlx::query(query)
                .bind(limit)
                .bind(offset)
                .fetch_all(&self.pool)
                .await?
        } else {
            sqlx::query(query)
                .bind(limit)
                .bind(offset)
                .bind(user_id)
                .fetch_all(&self.pool)
                .await?
        };

        let documents = rows
            .into_iter()
            .map(|row| Document {
                id: row.get("id"),
                filename: row.get("filename"),
                original_filename: row.get("original_filename"),
                file_path: row.get("file_path"),
                file_size: row.get("file_size"),
                mime_type: row.get("mime_type"),
                content: row.get("content"),
                ocr_text: row.get("ocr_text"),
                ocr_confidence: row.get("ocr_confidence"),
                ocr_word_count: row.get("ocr_word_count"),
                ocr_processing_time_ms: row.get("ocr_processing_time_ms"),
                ocr_status: row.get("ocr_status"),
                ocr_error: row.get("ocr_error"),
                ocr_completed_at: row.get("ocr_completed_at"),
                tags: row.get("tags"),
                created_at: row.get("created_at"),
                updated_at: row.get("updated_at"),
                user_id: row.get("user_id"),
                file_hash: row.get("file_hash"),
            })
            .collect();

        Ok(documents)
    }

    pub async fn get_documents_by_user_with_role_and_filter(&self, user_id: Uuid, user_role: crate::models::UserRole, limit: i64, offset: i64, ocr_status: Option<&str>) -> Result<Vec<Document>> {
        let rows = match (user_role == crate::models::UserRole::Admin, ocr_status) {
            (true, Some(status)) => {
                // Admin with OCR filter
                sqlx::query(
                    r#"
                    SELECT id, filename, original_filename, file_path, file_size, mime_type, content, ocr_text, ocr_confidence, ocr_word_count, ocr_processing_time_ms, ocr_status, ocr_error, ocr_completed_at, tags, created_at, updated_at, user_id, file_hash
                    FROM documents 
                    WHERE ocr_status = $3
                    ORDER BY created_at DESC 
                    LIMIT $1 OFFSET $2
                    "#
                )
                .bind(limit)
                .bind(offset)
                .bind(status)
                .fetch_all(&self.pool)
                .await?
            }
            (true, None) => {
                // Admin without OCR filter
                sqlx::query(
                    r#"
                    SELECT id, filename, original_filename, file_path, file_size, mime_type, content, ocr_text, ocr_confidence, ocr_word_count, ocr_processing_time_ms, ocr_status, ocr_error, ocr_completed_at, tags, created_at, updated_at, user_id, file_hash
                    FROM documents 
                    ORDER BY created_at DESC 
                    LIMIT $1 OFFSET $2
                    "#
                )
                .bind(limit)
                .bind(offset)
                .fetch_all(&self.pool)
                .await?
            }
            (false, Some(status)) => {
                // Regular user with OCR filter
                sqlx::query(
                    r#"
                    SELECT id, filename, original_filename, file_path, file_size, mime_type, content, ocr_text, ocr_confidence, ocr_word_count, ocr_processing_time_ms, ocr_status, ocr_error, ocr_completed_at, tags, created_at, updated_at, user_id, file_hash
                    FROM documents 
                    WHERE user_id = $3 AND ocr_status = $4
                    ORDER BY created_at DESC 
                    LIMIT $1 OFFSET $2
                    "#
                )
                .bind(limit)
                .bind(offset)
                .bind(user_id)
                .bind(status)
                .fetch_all(&self.pool)
                .await?
            }
            (false, None) => {
                // Regular user without OCR filter
                sqlx::query(
                    r#"
                    SELECT id, filename, original_filename, file_path, file_size, mime_type, content, ocr_text, ocr_confidence, ocr_word_count, ocr_processing_time_ms, ocr_status, ocr_error, ocr_completed_at, tags, created_at, updated_at, user_id, file_hash
                    FROM documents 
                    WHERE user_id = $3 
                    ORDER BY created_at DESC 
                    LIMIT $1 OFFSET $2
                    "#
                )
                .bind(limit)
                .bind(offset)
                .bind(user_id)
                .fetch_all(&self.pool)
                .await?
            }
        };

        let documents = rows
            .into_iter()
            .map(|row| Document {
                id: row.get("id"),
                filename: row.get("filename"),
                original_filename: row.get("original_filename"),
                file_path: row.get("file_path"),
                file_size: row.get("file_size"),
                mime_type: row.get("mime_type"),
                content: row.get("content"),
                ocr_text: row.get("ocr_text"),
                ocr_confidence: row.get("ocr_confidence"),
                ocr_word_count: row.get("ocr_word_count"),
                ocr_processing_time_ms: row.get("ocr_processing_time_ms"),
                ocr_status: row.get("ocr_status"),
                ocr_error: row.get("ocr_error"),
                ocr_completed_at: row.get("ocr_completed_at"),
                tags: row.get("tags"),
                created_at: row.get("created_at"),
                updated_at: row.get("updated_at"),
                user_id: row.get("user_id"),
                file_hash: row.get("file_hash"),
            })
            .collect();

        Ok(documents)
    }

    pub async fn get_documents_count_with_role_and_filter(&self, user_id: Uuid, user_role: crate::models::UserRole, ocr_status: Option<&str>) -> Result<i64> {
        let count = match (user_role == crate::models::UserRole::Admin, ocr_status) {
            (true, Some(status)) => {
                // Admin with OCR filter
                sqlx::query_scalar::<_, i64>(
                    "SELECT COUNT(*) FROM documents WHERE ocr_status = $1"
                )
                .bind(status)
                .fetch_one(&self.pool)
                .await?
            }
            (true, None) => {
                // Admin without OCR filter
                sqlx::query_scalar::<_, i64>(
                    "SELECT COUNT(*) FROM documents"
                )
                .fetch_one(&self.pool)
                .await?
            }
            (false, Some(status)) => {
                // Regular user with OCR filter
                sqlx::query_scalar::<_, i64>(
                    "SELECT COUNT(*) FROM documents WHERE user_id = $1 AND ocr_status = $2"
                )
                .bind(user_id)
                .bind(status)
                .fetch_one(&self.pool)
                .await?
            }
            (false, None) => {
                // Regular user without OCR filter
                sqlx::query_scalar::<_, i64>(
                    "SELECT COUNT(*) FROM documents WHERE user_id = $1"
                )
                .bind(user_id)
                .fetch_one(&self.pool)
                .await?
            }
        };

        Ok(count)
    }

    pub async fn get_documents_by_user(&self, user_id: Uuid, limit: i64, offset: i64) -> Result<Vec<Document>> {
        let rows = sqlx::query(
            r#"
            SELECT id, filename, original_filename, file_path, file_size, mime_type, content, ocr_text, ocr_confidence, ocr_word_count, ocr_processing_time_ms, ocr_status, ocr_error, ocr_completed_at, tags, created_at, updated_at, user_id, file_hash
            FROM documents 
            WHERE user_id = $1 
            ORDER BY created_at DESC 
            LIMIT $2 OFFSET $3
            "#
        )
        .bind(user_id)
        .bind(limit)
        .bind(offset)
        .fetch_all(&self.pool)
        .await?;

        let documents = rows
            .into_iter()
            .map(|row| Document {
                id: row.get("id"),
                filename: row.get("filename"),
                original_filename: row.get("original_filename"),
                file_path: row.get("file_path"),
                file_size: row.get("file_size"),
                mime_type: row.get("mime_type"),
                content: row.get("content"),
                ocr_text: row.get("ocr_text"),
                ocr_confidence: row.get("ocr_confidence"),
                ocr_word_count: row.get("ocr_word_count"),
                ocr_processing_time_ms: row.get("ocr_processing_time_ms"),
                ocr_status: row.get("ocr_status"),
                ocr_error: row.get("ocr_error"),
                ocr_completed_at: row.get("ocr_completed_at"),
                tags: row.get("tags"),
                created_at: row.get("created_at"),
                updated_at: row.get("updated_at"),
                user_id: row.get("user_id"),
                file_hash: row.get("file_hash"),
            })
            .collect();

        Ok(documents)
    }

    pub async fn find_documents_by_filename(&self, filename: &str) -> Result<Vec<Document>> {
        let rows = sqlx::query(
            r#"
            SELECT id, filename, original_filename, file_path, file_size, mime_type, content, ocr_text, ocr_confidence, ocr_word_count, ocr_processing_time_ms, ocr_status, ocr_error, ocr_completed_at, tags, created_at, updated_at, user_id, file_hash
            FROM documents 
            WHERE filename = $1 OR original_filename = $1
            ORDER BY created_at DESC
            "#
        )
        .bind(filename)
        .fetch_all(&self.pool)
        .await?;

        let documents = rows
            .into_iter()
            .map(|row| Document {
                id: row.get("id"),
                filename: row.get("filename"),
                original_filename: row.get("original_filename"),
                file_path: row.get("file_path"),
                file_size: row.get("file_size"),
                mime_type: row.get("mime_type"),
                content: row.get("content"),
                ocr_text: row.get("ocr_text"),
                ocr_confidence: row.get("ocr_confidence"),
                ocr_word_count: row.get("ocr_word_count"),
                ocr_processing_time_ms: row.get("ocr_processing_time_ms"),
                ocr_status: row.get("ocr_status"),
                ocr_error: row.get("ocr_error"),
                ocr_completed_at: row.get("ocr_completed_at"),
                tags: row.get("tags"),
                created_at: row.get("created_at"),
                updated_at: row.get("updated_at"),
                user_id: row.get("user_id"),
                file_hash: row.get("file_hash"),
            })
            .collect();

        Ok(documents)
    }

    pub async fn search_documents(&self, user_id: Uuid, search: SearchRequest) -> Result<(Vec<Document>, i64)> {
        let mut query_builder = QueryBuilder::new(
            r#"
            SELECT id, filename, original_filename, file_path, file_size, mime_type, content, ocr_text, ocr_confidence, ocr_word_count, ocr_processing_time_ms, ocr_status, ocr_error, ocr_completed_at, tags, created_at, updated_at, user_id, file_hash,
                   ts_rank(to_tsvector('english', COALESCE(content, '') || ' ' || COALESCE(ocr_text, '')), plainto_tsquery('english', "# 
        );
        
        query_builder.push_bind(&search.query);
        query_builder.push(")) as rank FROM documents WHERE user_id = ");
        query_builder.push_bind(user_id);
        query_builder.push(" AND to_tsvector('english', COALESCE(content, '') || ' ' || COALESCE(ocr_text, '')) @@ plainto_tsquery('english', ");
        query_builder.push_bind(&search.query);
        query_builder.push(")");

        if let Some(tags) = &search.tags {
            if !tags.is_empty() {
                query_builder.push(" AND tags && ");
                query_builder.push_bind(tags);
            }
        }

        if let Some(mime_types) = &search.mime_types {
            if !mime_types.is_empty() {
                query_builder.push(" AND mime_type = ANY(");
                query_builder.push_bind(mime_types);
                query_builder.push(")");
            }
        }

        query_builder.push(" ORDER BY rank DESC, created_at DESC");
        
        if let Some(limit) = search.limit {
            query_builder.push(" LIMIT ");
            query_builder.push_bind(limit);
        }
        
        if let Some(offset) = search.offset {
            query_builder.push(" OFFSET ");
            query_builder.push_bind(offset);
        }

        let rows = query_builder.build().fetch_all(&self.pool).await?;

        let documents = rows
            .into_iter()
            .map(|row| Document {
                id: row.get("id"),
                filename: row.get("filename"),
                original_filename: row.get("original_filename"),
                file_path: row.get("file_path"),
                file_size: row.get("file_size"),
                mime_type: row.get("mime_type"),
                content: row.get("content"),
                ocr_text: row.get("ocr_text"),
                ocr_confidence: row.get("ocr_confidence"),
                ocr_word_count: row.get("ocr_word_count"),
                ocr_processing_time_ms: row.get("ocr_processing_time_ms"),
                ocr_status: row.get("ocr_status"),
                ocr_error: row.get("ocr_error"),
                ocr_completed_at: row.get("ocr_completed_at"),
                tags: row.get("tags"),
                created_at: row.get("created_at"),
                updated_at: row.get("updated_at"),
                user_id: row.get("user_id"),
                file_hash: row.get("file_hash"),
            })
            .collect();

        let total_row = sqlx::query(
            r#"
            SELECT COUNT(*) as total FROM documents 
            WHERE user_id = $1 
            AND to_tsvector('english', COALESCE(content, '') || ' ' || COALESCE(ocr_text, '')) @@ plainto_tsquery('english', $2)
            "#
        )
        .bind(user_id)
        .bind(&search.query)
        .fetch_one(&self.pool)
        .await?;

        let total: i64 = total_row.get("total");

        Ok((documents, total))
    }

    pub async fn enhanced_search_documents_with_role(&self, user_id: Uuid, user_role: crate::models::UserRole, search: SearchRequest) -> Result<(Vec<EnhancedDocumentResponse>, i64, u64)> {
        let start_time = std::time::Instant::now();
        
        // Build search query based on search mode with enhanced substring matching
        let search_mode = search.search_mode.as_ref().unwrap_or(&SearchMode::Simple);
        
        // For fuzzy mode, we'll use similarity matching which is better for substrings
        let use_similarity = matches!(search_mode, SearchMode::Fuzzy);
        
        let user_filter = if user_role == crate::models::UserRole::Admin {
            // Admins can search all documents
            ""
        } else {
            // Regular users can only search their own documents
            " AND user_id = "
        };
        
        let mut query_builder = if use_similarity {
            // Use trigram similarity for substring matching
            let mut builder = QueryBuilder::new(
                r#"
                SELECT id, filename, original_filename, file_path, file_size, mime_type, content, ocr_text, ocr_confidence, ocr_word_count, ocr_processing_time_ms, ocr_status, ocr_error, ocr_completed_at, tags, created_at, updated_at, user_id, file_hash,
                       GREATEST(
                           similarity(filename, "#
            );
            builder.push_bind(&search.query);
            builder.push(r#"),
                           similarity(COALESCE(content, '') || ' ' || COALESCE(ocr_text, ''), "#);
            builder.push_bind(&search.query);
            builder.push(r#"),
                           ts_rank(to_tsvector('english', COALESCE(content, '') || ' ' || COALESCE(ocr_text, '')), plainto_tsquery('english', "#);
            builder.push_bind(&search.query);
            builder.push(r#"))
                       ) as rank
                FROM documents 
                WHERE (
                    filename % "#);
            builder.push_bind(&search.query);
            builder.push(r#" OR
                    (COALESCE(content, '') || ' ' || COALESCE(ocr_text, '')) % "#);
            builder.push_bind(&search.query);
            builder.push(r#" OR
                    to_tsvector('english', COALESCE(content, '') || ' ' || COALESCE(ocr_text, '')) @@ plainto_tsquery('english', "#);
            builder.push_bind(&search.query);
            builder.push(r#")
                )"#);
                
            if !user_filter.is_empty() {
                builder.push(user_filter);
                builder.push_bind(user_id);
            }
            
            builder
        } else {
            // Use traditional full-text search with enhanced ranking
            let query_function = match search_mode {
                SearchMode::Simple => "plainto_tsquery",
                SearchMode::Phrase => "phraseto_tsquery", 
                SearchMode::Boolean => "to_tsquery",
                SearchMode::Fuzzy => "plainto_tsquery", // fallback
            };

            let mut builder = QueryBuilder::new(&format!(
                r#"
                SELECT id, filename, original_filename, file_path, file_size, mime_type, content, ocr_text, ocr_confidence, ocr_word_count, ocr_processing_time_ms, ocr_status, ocr_error, ocr_completed_at, tags, created_at, updated_at, user_id, file_hash,
                       GREATEST(
                           CASE WHEN filename ILIKE '%' || "#
            ));
            builder.push_bind(&search.query);
            builder.push(&format!(r#" || '%' THEN 0.8 ELSE 0 END,
                           ts_rank(to_tsvector('english', COALESCE(content, '') || ' ' || COALESCE(ocr_text, '')), {}('english', "#, query_function));
            builder.push_bind(&search.query);
            builder.push(&format!(r#"))
                       ) as rank
                FROM documents 
                WHERE (
                    filename ILIKE '%' || "#));
            builder.push_bind(&search.query);
            builder.push(&format!(r#" || '%' OR
                    to_tsvector('english', COALESCE(content, '') || ' ' || COALESCE(ocr_text, '')) @@ {}('english', "#, query_function));
            builder.push_bind(&search.query);
            builder.push(r#")
                )"#);
                
            if !user_filter.is_empty() {
                builder.push(user_filter);
                builder.push_bind(user_id);
            }
            
            builder
        };

        if let Some(tags) = &search.tags {
            if !tags.is_empty() {
                query_builder.push(" AND tags && ");
                query_builder.push_bind(tags);
            }
        }

        if let Some(mime_types) = &search.mime_types {
            if !mime_types.is_empty() {
                query_builder.push(" AND mime_type = ANY(");
                query_builder.push_bind(mime_types);
                query_builder.push(")");
            }
        }

        query_builder.push(" ORDER BY rank DESC, created_at DESC");
        
        if let Some(limit) = search.limit {
            query_builder.push(" LIMIT ");
            query_builder.push_bind(limit);
        }
        
        if let Some(offset) = search.offset {
            query_builder.push(" OFFSET ");
            query_builder.push_bind(offset);
        }

        let rows = query_builder.build().fetch_all(&self.pool).await?;

        let include_snippets = search.include_snippets.unwrap_or(true);
        let snippet_length = search.snippet_length.unwrap_or(200);

        let mut documents = Vec::new();
        for row in rows {
            let doc_id: Uuid = row.get("id");
            let content: Option<String> = row.get("content");
            let ocr_text: Option<String> = row.get("ocr_text");
            let rank: f32 = row.get("rank");

            let snippets = if include_snippets {
                self.generate_snippets(&search.query, content.as_deref(), ocr_text.as_deref(), snippet_length)
            } else {
                Vec::new()
            };

            documents.push(EnhancedDocumentResponse {
                id: doc_id,
                filename: row.get("filename"),
                original_filename: row.get("original_filename"),
                file_size: row.get("file_size"),
                mime_type: row.get("mime_type"),
                tags: row.get("tags"),
                created_at: row.get("created_at"),
                has_ocr_text: ocr_text.is_some(),
                ocr_confidence: row.get("ocr_confidence"),
                ocr_word_count: row.get("ocr_word_count"),
                ocr_processing_time_ms: row.get("ocr_processing_time_ms"),
                ocr_status: row.get("ocr_status"),
                search_rank: Some(rank),
                snippets,
            });
        }

        // Get the query function for total count
        let query_function = if use_similarity {
            "plainto_tsquery"
        } else {
            match search_mode {
                SearchMode::Simple => "plainto_tsquery",
                SearchMode::Phrase => "phraseto_tsquery", 
                SearchMode::Boolean => "to_tsquery",
                SearchMode::Fuzzy => "plainto_tsquery",
            }
        };

        let total_row = if user_role == crate::models::UserRole::Admin {
            sqlx::query(&format!(
                r#"
                SELECT COUNT(*) as total FROM documents 
                WHERE to_tsvector('english', COALESCE(content, '') || ' ' || COALESCE(ocr_text, '')) @@ {}('english', $1)
                "#, query_function
            ))
            .bind(&search.query)
            .fetch_one(&self.pool)
            .await?
        } else {
            sqlx::query(&format!(
                r#"
                SELECT COUNT(*) as total FROM documents 
                WHERE user_id = $1 
                AND to_tsvector('english', COALESCE(content, '') || ' ' || COALESCE(ocr_text, '')) @@ {}('english', $2)
                "#, query_function
            ))
            .bind(user_id)
            .bind(&search.query)
            .fetch_one(&self.pool)
            .await?
        };

        let total: i64 = total_row.get("total");
        let query_time = start_time.elapsed().as_millis() as u64;

        Ok((documents, total, query_time))
    }

    pub async fn enhanced_search_documents(&self, user_id: Uuid, search: SearchRequest) -> Result<(Vec<EnhancedDocumentResponse>, i64, u64)> {
        let start_time = std::time::Instant::now();
        
        // Build search query based on search mode with enhanced substring matching
        let search_mode = search.search_mode.as_ref().unwrap_or(&SearchMode::Simple);
        
        // For fuzzy mode, we'll use similarity matching which is better for substrings
        let use_similarity = matches!(search_mode, SearchMode::Fuzzy);
        
        let mut query_builder = if use_similarity {
            // Use trigram similarity for substring matching
            let mut builder = QueryBuilder::new(
                r#"
                SELECT id, filename, original_filename, file_path, file_size, mime_type, content, ocr_text, ocr_confidence, ocr_word_count, ocr_processing_time_ms, ocr_status, ocr_error, ocr_completed_at, tags, created_at, updated_at, user_id, file_hash,
                       GREATEST(
                           similarity(filename, "#
            );
            builder.push_bind(&search.query);
            builder.push(r#"),
                           similarity(COALESCE(content, '') || ' ' || COALESCE(ocr_text, ''), "#);
            builder.push_bind(&search.query);
            builder.push(r#"),
                           ts_rank(to_tsvector('english', COALESCE(content, '') || ' ' || COALESCE(ocr_text, '')), plainto_tsquery('english', "#);
            builder.push_bind(&search.query);
            builder.push(r#"))
                       ) as rank
                FROM documents 
                WHERE user_id = "#);
            builder.push_bind(user_id);
            builder.push(r#" AND (
                    filename % "#);
            builder.push_bind(&search.query);
            builder.push(r#" OR
                    (COALESCE(content, '') || ' ' || COALESCE(ocr_text, '')) % "#);
            builder.push_bind(&search.query);
            builder.push(r#" OR
                    to_tsvector('english', COALESCE(content, '') || ' ' || COALESCE(ocr_text, '')) @@ plainto_tsquery('english', "#);
            builder.push_bind(&search.query);
            builder.push(r#")
                )"#);
            builder
        } else {
            // Use traditional full-text search with enhanced ranking
            let query_function = match search_mode {
                SearchMode::Simple => "plainto_tsquery",
                SearchMode::Phrase => "phraseto_tsquery", 
                SearchMode::Boolean => "to_tsquery",
                SearchMode::Fuzzy => "plainto_tsquery", // fallback
            };

            let mut builder = QueryBuilder::new(&format!(
                r#"
                SELECT id, filename, original_filename, file_path, file_size, mime_type, content, ocr_text, ocr_confidence, ocr_word_count, ocr_processing_time_ms, ocr_status, ocr_error, ocr_completed_at, tags, created_at, updated_at, user_id, file_hash,
                       GREATEST(
                           CASE WHEN filename ILIKE '%' || "#
            ));
            builder.push_bind(&search.query);
            builder.push(&format!(r#" || '%' THEN 0.8 ELSE 0 END,
                           ts_rank(to_tsvector('english', COALESCE(content, '') || ' ' || COALESCE(ocr_text, '')), {}('english', "#, query_function));
            builder.push_bind(&search.query);
            builder.push(&format!(r#"))
                       ) as rank
                FROM documents 
                WHERE user_id = "#));
            builder.push_bind(user_id);
            builder.push(&format!(r#" AND (
                    filename ILIKE '%' || "#));
            builder.push_bind(&search.query);
            builder.push(&format!(r#" || '%' OR
                    to_tsvector('english', COALESCE(content, '') || ' ' || COALESCE(ocr_text, '')) @@ {}('english', "#, query_function));
            builder.push_bind(&search.query);
            builder.push(r#")
                )"#);
            builder
        };

        if let Some(tags) = &search.tags {
            if !tags.is_empty() {
                query_builder.push(" AND tags && ");
                query_builder.push_bind(tags);
            }
        }

        if let Some(mime_types) = &search.mime_types {
            if !mime_types.is_empty() {
                query_builder.push(" AND mime_type = ANY(");
                query_builder.push_bind(mime_types);
                query_builder.push(")");
            }
        }

        query_builder.push(" ORDER BY rank DESC, created_at DESC");
        
        if let Some(limit) = search.limit {
            query_builder.push(" LIMIT ");
            query_builder.push_bind(limit);
        }
        
        if let Some(offset) = search.offset {
            query_builder.push(" OFFSET ");
            query_builder.push_bind(offset);
        }

        let rows = query_builder.build().fetch_all(&self.pool).await?;

        let include_snippets = search.include_snippets.unwrap_or(true);
        let snippet_length = search.snippet_length.unwrap_or(200);

        let mut documents = Vec::new();
        for row in rows {
            let doc_id: Uuid = row.get("id");
            let content: Option<String> = row.get("content");
            let ocr_text: Option<String> = row.get("ocr_text");
            let rank: f32 = row.get("rank");

            let snippets = if include_snippets {
                self.generate_snippets(&search.query, content.as_deref(), ocr_text.as_deref(), snippet_length)
            } else {
                Vec::new()
            };

            documents.push(EnhancedDocumentResponse {
                id: doc_id,
                filename: row.get("filename"),
                original_filename: row.get("original_filename"),
                file_size: row.get("file_size"),
                mime_type: row.get("mime_type"),
                tags: row.get("tags"),
                created_at: row.get("created_at"),
                has_ocr_text: ocr_text.is_some(),
                ocr_confidence: row.get("ocr_confidence"),
                ocr_word_count: row.get("ocr_word_count"),
                ocr_processing_time_ms: row.get("ocr_processing_time_ms"),
                ocr_status: row.get("ocr_status"),
                search_rank: Some(rank),
                snippets,
            });
        }

        // Get the query function for total count
        let query_function = if use_similarity {
            "plainto_tsquery"
        } else {
            match search_mode {
                SearchMode::Simple => "plainto_tsquery",
                SearchMode::Phrase => "phraseto_tsquery", 
                SearchMode::Boolean => "to_tsquery",
                SearchMode::Fuzzy => "plainto_tsquery",
            }
        };

        let total_row = sqlx::query(&format!(
            r#"
            SELECT COUNT(*) as total FROM documents 
            WHERE user_id = $1 
            AND to_tsvector('english', COALESCE(content, '') || ' ' || COALESCE(ocr_text, '')) @@ {}('english', $2)
            "#, query_function
        ))
        .bind(user_id)
        .bind(&search.query)
        .fetch_one(&self.pool)
        .await?;

        let total: i64 = total_row.get("total");
        let query_time = start_time.elapsed().as_millis() as u64;

        Ok((documents, total, query_time))
    }

    fn generate_snippets(&self, query: &str, content: Option<&str>, ocr_text: Option<&str>, snippet_length: i32) -> Vec<SearchSnippet> {
        let mut snippets = Vec::new();
        
        // Combine content and OCR text
        let full_text = match (content, ocr_text) {
            (Some(c), Some(o)) => format!("{} {}", c, o),
            (Some(c), None) => c.to_string(),
            (None, Some(o)) => o.to_string(),
            (None, None) => return snippets,
        };

        // Enhanced substring matching for better context
        let query_terms: Vec<&str> = query.split_whitespace().collect();
        let text_lower = full_text.to_lowercase();
        let query_lower = query.to_lowercase();

        // Find exact matches first
        let mut match_positions = Vec::new();
        
        // 1. Look for exact query matches
        for (i, _) in text_lower.match_indices(&query_lower) {
            match_positions.push((i, query.len(), "exact"));
        }
        
        // 2. Look for individual term matches (substring matching)
        for term in &query_terms {
            if term.len() >= 3 { // Only match terms of reasonable length
                let term_lower = term.to_lowercase();
                for (i, _) in text_lower.match_indices(&term_lower) {
                    // Check if this isn't already part of an exact match
                    let is_duplicate = match_positions.iter().any(|(pos, len, _)| {
                        i >= *pos && i < *pos + *len
                    });
                    if !is_duplicate {
                        match_positions.push((i, term.len(), "term"));
                    }
                }
            }
        }
        
        // 3. Look for partial word matches (for "docu" -> "document" cases)
        for term in &query_terms {
            if term.len() >= 3 {
                let term_lower = term.to_lowercase();
                // Find words that start with our search term
                let words_regex = regex::Regex::new(&format!(r"\b{}[a-zA-Z]*\b", regex::escape(&term_lower))).unwrap();
                for mat in words_regex.find_iter(&text_lower) {
                    let is_duplicate = match_positions.iter().any(|(pos, len, _)| {
                        mat.start() >= *pos && mat.start() < *pos + *len
                    });
                    if !is_duplicate {
                        match_positions.push((mat.start(), mat.end() - mat.start(), "partial"));
                    }
                }
            }
        }

        // Sort matches by position and remove overlaps
        match_positions.sort_by_key(|&(pos, _, _)| pos);
        
        // Generate snippets around matches
        for (match_pos, match_len, _match_type) in match_positions.iter().take(5) {
            let context_size = (snippet_length as usize).saturating_sub(*match_len) / 2;
            
            let snippet_start = match_pos.saturating_sub(context_size);
            let snippet_end = std::cmp::min(
                match_pos + match_len + context_size,
                full_text.len()
            );

            // Find word boundaries to avoid cutting words
            let snippet_start = self.find_word_boundary(&full_text, snippet_start, true);
            let snippet_end = self.find_word_boundary(&full_text, snippet_end, false);

            if snippet_start < snippet_end && snippet_start < full_text.len() {
                let snippet_text = &full_text[snippet_start..snippet_end];
                
                // Find all highlight ranges within this snippet
                let mut highlight_ranges = Vec::new();
                let snippet_lower = snippet_text.to_lowercase();
                
                // Highlight exact query match
                for (match_start, _) in snippet_lower.match_indices(&query_lower) {
                    highlight_ranges.push(HighlightRange {
                        start: match_start as i32,
                        end: (match_start + query.len()) as i32,
                    });
                }
                
                // Highlight individual terms if no exact match
                if highlight_ranges.is_empty() {
                    for term in &query_terms {
                        if term.len() >= 3 {
                            let term_lower = term.to_lowercase();
                            for (match_start, _) in snippet_lower.match_indices(&term_lower) {
                                highlight_ranges.push(HighlightRange {
                                    start: match_start as i32,
                                    end: (match_start + term.len()) as i32,
                                });
                            }
                        }
                    }
                }

                // Remove duplicate highlights and sort
                highlight_ranges.sort_by_key(|r| r.start);
                highlight_ranges.dedup_by_key(|r| r.start);

                snippets.push(SearchSnippet {
                    text: snippet_text.to_string(),
                    start_offset: snippet_start as i32,
                    end_offset: snippet_end as i32,
                    highlight_ranges,
                });

                // Limit to avoid too many snippets
                if snippets.len() >= 3 {
                    break;
                }
            }
        }

        snippets
    }

    fn find_word_boundary(&self, text: &str, mut pos: usize, search_backward: bool) -> usize {
        if pos >= text.len() {
            return text.len();
        }
        
        let chars: Vec<char> = text.chars().collect();
        
        if search_backward {
            // Search backward for word boundary
            while pos > 0 && chars.get(pos.saturating_sub(1)).map_or(false, |c| c.is_alphanumeric()) {
                pos = pos.saturating_sub(1);
            }
        } else {
            // Search forward for word boundary
            while pos < chars.len() && chars.get(pos).map_or(false, |c| c.is_alphanumeric()) {
                pos += 1;
            }
        }
        
        // Convert back to byte position
        chars.iter().take(pos).map(|c| c.len_utf8()).sum()
    }

    pub async fn update_document_ocr(&self, id: Uuid, ocr_text: &str) -> Result<()> {
        sqlx::query("UPDATE documents SET ocr_text = $1, updated_at = NOW() WHERE id = $2")
            .bind(ocr_text)
            .bind(id)
            .execute(&self.pool)
            .await?;

        Ok(())
    }

    pub async fn get_recent_documents_for_source(&self, source_id: Uuid, limit: i64) -> Result<Vec<Document>> {
        let rows = sqlx::query(
            r#"SELECT * FROM documents 
               WHERE source_id = $1 
               ORDER BY created_at DESC 
               LIMIT $2"#
        )
        .bind(source_id)
        .bind(limit)
        .fetch_all(&self.pool)
        .await?;

        let mut documents = Vec::new();
        for row in rows {
            documents.push(Document {
                id: row.get("id"),
                filename: row.get("filename"),
                original_filename: row.get("original_filename"),
                file_path: row.get("file_path"),
                file_size: row.get("file_size"),
                mime_type: row.get("mime_type"),
                content: row.get("content"),
                ocr_text: row.get("ocr_text"),
                ocr_confidence: row.get("ocr_confidence"),
                ocr_word_count: row.get("ocr_word_count"),
                ocr_processing_time_ms: row.get("ocr_processing_time_ms"),
                ocr_status: row.get("ocr_status"),
                ocr_error: row.get("ocr_error"),
                ocr_completed_at: row.get("ocr_completed_at"),
                tags: row.get("tags"),
                created_at: row.get("created_at"),
                updated_at: row.get("updated_at"),
                user_id: row.get("user_id"),
                file_hash: row.get("file_hash"),
            });
        }

        Ok(documents)
    }

    pub async fn get_mime_type_facets(&self, user_id: Uuid, user_role: crate::models::UserRole) -> Result<Vec<(String, i64)>> {
        let query = if user_role == crate::models::UserRole::Admin {
            // Admins see facets for all documents
            r#"
            SELECT mime_type, COUNT(*) as count
            FROM documents
            GROUP BY mime_type
            ORDER BY count DESC
            "#
        } else {
            // Regular users see facets for their own documents
            r#"
            SELECT mime_type, COUNT(*) as count
            FROM documents
            WHERE user_id = $1
            GROUP BY mime_type
            ORDER BY count DESC
            "#
        };

        let rows = if user_role == crate::models::UserRole::Admin {
            sqlx::query(query)
                .fetch_all(&self.pool)
                .await?
        } else {
            sqlx::query(query)
                .bind(user_id)
                .fetch_all(&self.pool)
                .await?
        };

        let facets = rows
            .into_iter()
            .map(|row| (row.get("mime_type"), row.get("count")))
            .collect();

        Ok(facets)
    }

    pub async fn get_tag_facets(&self, user_id: Uuid, user_role: crate::models::UserRole) -> Result<Vec<(String, i64)>> {
        let query = if user_role == crate::models::UserRole::Admin {
            // Admins see facets for all documents
            r#"
            SELECT UNNEST(tags) as tag, COUNT(*) as count
            FROM documents
            GROUP BY tag
            ORDER BY count DESC
            "#
        } else {
            // Regular users see facets for their own documents
            r#"
            SELECT UNNEST(tags) as tag, COUNT(*) as count
            FROM documents
            WHERE user_id = $1
            GROUP BY tag
            ORDER BY count DESC
            "#
        };

        let rows = if user_role == crate::models::UserRole::Admin {
            sqlx::query(query)
                .fetch_all(&self.pool)
                .await?
        } else {
            sqlx::query(query)
                .bind(user_id)
                .fetch_all(&self.pool)
                .await?
        };

        let facets = rows
            .into_iter()
            .map(|row| (row.get("tag"), row.get("count")))
            .collect();

        Ok(facets)
    }

    pub async fn get_document_by_id(&self, document_id: Uuid, user_id: Uuid, user_role: crate::models::UserRole) -> Result<Option<Document>> {
        let query = if user_role == crate::models::UserRole::Admin {
            // Admins can see any document
            r#"
            SELECT id, filename, original_filename, file_path, file_size, mime_type, content, ocr_text, ocr_confidence, ocr_word_count, ocr_processing_time_ms, ocr_status, ocr_error, ocr_completed_at, tags, created_at, updated_at, user_id, file_hash
            FROM documents 
            WHERE id = $1
            "#
        } else {
            // Regular users can only see their own documents
            r#"
            SELECT id, filename, original_filename, file_path, file_size, mime_type, content, ocr_text, ocr_confidence, ocr_word_count, ocr_processing_time_ms, ocr_status, ocr_error, ocr_completed_at, tags, created_at, updated_at, user_id, file_hash
            FROM documents 
            WHERE id = $1 AND user_id = $2
            "#
        };

        let row = if user_role == crate::models::UserRole::Admin {
            sqlx::query(query)
                .bind(document_id)
                .fetch_optional(&self.pool)
                .await?
        } else {
            sqlx::query(query)
                .bind(document_id)
                .bind(user_id)
                .fetch_optional(&self.pool)
                .await?
        };

        match row {
            Some(row) => Ok(Some(Document {
                id: row.get("id"),
                filename: row.get("filename"),
                original_filename: row.get("original_filename"),
                file_path: row.get("file_path"),
                file_size: row.get("file_size"),
                mime_type: row.get("mime_type"),
                content: row.get("content"),
                ocr_text: row.get("ocr_text"),
                ocr_confidence: row.get("ocr_confidence"),
                ocr_word_count: row.get("ocr_word_count"),
                ocr_processing_time_ms: row.get("ocr_processing_time_ms"),
                ocr_status: row.get("ocr_status"),
                ocr_error: row.get("ocr_error"),
                ocr_completed_at: row.get("ocr_completed_at"),
                tags: row.get("tags"),
                created_at: row.get("created_at"),
                updated_at: row.get("updated_at"),
                user_id: row.get("user_id"),
                file_hash: row.get("file_hash"),
            })),
            None => Ok(None),
        }
    }

    /// Check if a document with the given file hash already exists for the user
    pub async fn get_document_by_user_and_hash(&self, user_id: Uuid, file_hash: &str) -> Result<Option<Document>> {
        let row = sqlx::query(
            r#"
            SELECT id, filename, original_filename, file_path, file_size, mime_type, content, ocr_text, ocr_confidence, ocr_word_count, ocr_processing_time_ms, ocr_status, ocr_error, ocr_completed_at, tags, created_at, updated_at, user_id, file_hash
            FROM documents 
            WHERE user_id = $1 AND file_hash = $2
            LIMIT 1
            "#
        )
        .bind(user_id)
        .bind(file_hash)
        .fetch_optional(&self.pool)
        .await?;

        match row {
            Some(row) => Ok(Some(Document {
                id: row.get("id"),
                filename: row.get("filename"),
                original_filename: row.get("original_filename"),
                file_path: row.get("file_path"),
                file_size: row.get("file_size"),
                mime_type: row.get("mime_type"),
                content: row.get("content"),
                ocr_text: row.get("ocr_text"),
                ocr_confidence: row.get("ocr_confidence"),
                ocr_word_count: row.get("ocr_word_count"),
                ocr_processing_time_ms: row.get("ocr_processing_time_ms"),
                ocr_status: row.get("ocr_status"),
                ocr_error: row.get("ocr_error"),
                ocr_completed_at: row.get("ocr_completed_at"),
                tags: row.get("tags"),
                created_at: row.get("created_at"),
                updated_at: row.get("updated_at"),
                user_id: row.get("user_id"),
                file_hash: row.get("file_hash"),
            })),
            None => Ok(None),
        }
    }

    /// Get documents grouped by duplicate hashes for a user
    pub async fn get_user_duplicates(&self, user_id: Uuid, user_role: crate::models::UserRole, limit: i64, offset: i64) -> Result<(Vec<serde_json::Value>, i64)> {
        let (docs_query, count_query) = if user_role == crate::models::UserRole::Admin {
            // Admins can see all duplicates
            (
                r#"
                SELECT 
                    file_hash,
                    COUNT(*) as duplicate_count,
                    MIN(created_at) as first_uploaded,
                    MAX(created_at) as last_uploaded,
                    json_agg(
                        json_build_object(
                            'id', id,
                            'filename', filename, 
                            'original_filename', original_filename,
                            'file_size', file_size,
                            'mime_type', mime_type,
                            'created_at', created_at,
                            'user_id', user_id
                        ) ORDER BY created_at
                    ) as documents
                FROM documents 
                WHERE file_hash IS NOT NULL
                GROUP BY file_hash 
                HAVING COUNT(*) > 1
                ORDER BY duplicate_count DESC, first_uploaded DESC
                LIMIT $1 OFFSET $2
                "#,
                r#"
                SELECT COUNT(*) as total FROM (
                    SELECT file_hash 
                    FROM documents 
                    WHERE file_hash IS NOT NULL
                    GROUP BY file_hash 
                    HAVING COUNT(*) > 1
                ) as duplicate_groups
                "#
            )
        } else {
            // Regular users see only their own duplicates
            (
                r#"
                SELECT 
                    file_hash,
                    COUNT(*) as duplicate_count,
                    MIN(created_at) as first_uploaded,
                    MAX(created_at) as last_uploaded,
                    json_agg(
                        json_build_object(
                            'id', id,
                            'filename', filename,
                            'original_filename', original_filename,
                            'file_size', file_size,
                            'mime_type', mime_type,
                            'created_at', created_at,
                            'user_id', user_id
                        ) ORDER BY created_at
                    ) as documents
                FROM documents 
                WHERE user_id = $3 AND file_hash IS NOT NULL
                GROUP BY file_hash 
                HAVING COUNT(*) > 1
                ORDER BY duplicate_count DESC, first_uploaded DESC
                LIMIT $1 OFFSET $2
                "#,
                r#"
                SELECT COUNT(*) as total FROM (
                    SELECT file_hash 
                    FROM documents 
                    WHERE user_id = $1 AND file_hash IS NOT NULL
                    GROUP BY file_hash 
                    HAVING COUNT(*) > 1
                ) as duplicate_groups
                "#
            )
        };

        let rows = if user_role == crate::models::UserRole::Admin {
            sqlx::query(docs_query)
                .bind(limit)
                .bind(offset)
                .fetch_all(&self.pool)
                .await?
        } else {
            sqlx::query(docs_query)
                .bind(limit)
                .bind(offset)
                .bind(user_id)
                .fetch_all(&self.pool)
                .await?
        };

        let duplicates: Vec<serde_json::Value> = rows
            .into_iter()
            .map(|row| {
                serde_json::json!({
                    "file_hash": row.get::<String, _>("file_hash"),
                    "duplicate_count": row.get::<i64, _>("duplicate_count"),
                    "first_uploaded": row.get::<chrono::DateTime<chrono::Utc>, _>("first_uploaded"),
                    "last_uploaded": row.get::<chrono::DateTime<chrono::Utc>, _>("last_uploaded"),
                    "documents": row.get::<serde_json::Value, _>("documents")
                })
            })
            .collect();

        let total = if user_role == crate::models::UserRole::Admin {
            sqlx::query_scalar::<_, i64>(count_query)
                .fetch_one(&self.pool)
                .await?
        } else {
            sqlx::query_scalar::<_, i64>(count_query)
                .bind(user_id)
                .fetch_one(&self.pool)
                .await?
        };

        Ok((duplicates, total))
    }

    pub async fn get_document_labels(&self, document_id: Uuid) -> Result<Vec<Label>> {
        let labels = sqlx::query_as::<_, Label>(
            r#"
            SELECT 
                l.id, l.user_id, l.name, l.description, l.color, 
                l.background_color, l.icon, l.is_system, l.created_at, l.updated_at,
                0::bigint as document_count, 0::bigint as source_count
            FROM labels l
            INNER JOIN document_labels dl ON l.id = dl.label_id
            WHERE dl.document_id = $1
            ORDER BY l.name
            "#
        )
        .bind(document_id)
        .fetch_all(&self.pool)
        .await?;

        Ok(labels)
    }

    pub async fn get_labels_for_documents(&self, document_ids: &[Uuid]) -> Result<std::collections::HashMap<Uuid, Vec<Label>>> {
        if document_ids.is_empty() {
            return Ok(std::collections::HashMap::new());
        }

        let rows = sqlx::query(
            r#"
            SELECT 
                dl.document_id,
                l.id, l.user_id, l.name, l.description, l.color, 
                l.background_color, l.icon, l.is_system, l.created_at, l.updated_at
            FROM labels l
            INNER JOIN document_labels dl ON l.id = dl.label_id
            WHERE dl.document_id = ANY($1)
            ORDER BY dl.document_id, l.name
            "#
        )
        .bind(document_ids)
        .fetch_all(&self.pool)
        .await?;

        let mut labels_map: std::collections::HashMap<Uuid, Vec<Label>> = std::collections::HashMap::new();
        
        for row in rows {
            let document_id: Uuid = row.get("document_id");
            let label = Label {
                id: row.get("id"),
                user_id: row.get("user_id"),
                name: row.get("name"),
                description: row.get("description"),
                color: row.get("color"),
                background_color: row.get("background_color"),
                icon: row.get("icon"),
                is_system: row.get("is_system"),
                created_at: row.get("created_at"),
                updated_at: row.get("updated_at"),
                document_count: 0,
                source_count: 0,
            };
            
            labels_map.entry(document_id).or_insert_with(Vec::new).push(label);
        }

        Ok(labels_map)
    }

    pub async fn delete_document(&self, document_id: Uuid, user_id: Uuid, user_role: crate::models::UserRole) -> Result<Option<Document>> {
        let document = if user_role == crate::models::UserRole::Admin {
            let row = sqlx::query(
                r#"
                DELETE FROM documents 
                WHERE id = $1
                RETURNING id, filename, original_filename, file_path, file_size, mime_type, content, ocr_text, ocr_confidence, ocr_word_count, ocr_processing_time_ms, ocr_status, ocr_error, ocr_completed_at, tags, created_at, updated_at, user_id, file_hash
                "#,
            )
            .bind(document_id)
            .fetch_optional(&self.pool)
            .await?;

            row.map(|r| Document {
                id: r.get("id"),
                filename: r.get("filename"),
                original_filename: r.get("original_filename"),
                file_path: r.get("file_path"),
                file_size: r.get("file_size"),
                mime_type: r.get("mime_type"),
                content: r.get("content"),
                ocr_text: r.get("ocr_text"),
                ocr_confidence: r.get("ocr_confidence"),
                ocr_word_count: r.get("ocr_word_count"),
                ocr_processing_time_ms: r.get("ocr_processing_time_ms"),
                ocr_status: r.get("ocr_status"),
                ocr_error: r.get("ocr_error"),
                ocr_completed_at: r.get("ocr_completed_at"),
                tags: r.get("tags"),
                created_at: r.get("created_at"),
                updated_at: r.get("updated_at"),
                user_id: r.get("user_id"),
                file_hash: r.get("file_hash"),
            })
        } else {
            let row = sqlx::query(
                r#"
                DELETE FROM documents 
                WHERE id = $1 AND user_id = $2
                RETURNING id, filename, original_filename, file_path, file_size, mime_type, content, ocr_text, ocr_confidence, ocr_word_count, ocr_processing_time_ms, ocr_status, ocr_error, ocr_completed_at, tags, created_at, updated_at, user_id, file_hash
                "#,
            )
            .bind(document_id)
            .bind(user_id)
            .fetch_optional(&self.pool)
            .await?;

            row.map(|r| Document {
                id: r.get("id"),
                filename: r.get("filename"),
                original_filename: r.get("original_filename"),
                file_path: r.get("file_path"),
                file_size: r.get("file_size"),
                mime_type: r.get("mime_type"),
                content: r.get("content"),
                ocr_text: r.get("ocr_text"),
                ocr_confidence: r.get("ocr_confidence"),
                ocr_word_count: r.get("ocr_word_count"),
                ocr_processing_time_ms: r.get("ocr_processing_time_ms"),
                ocr_status: r.get("ocr_status"),
                ocr_error: r.get("ocr_error"),
                ocr_completed_at: r.get("ocr_completed_at"),
                tags: r.get("tags"),
                created_at: r.get("created_at"),
                updated_at: r.get("updated_at"),
                user_id: r.get("user_id"),
                file_hash: r.get("file_hash"),
            })
        };

        Ok(document)
    }

    pub async fn bulk_delete_documents(&self, document_ids: &[uuid::Uuid], user_id: uuid::Uuid, user_role: crate::models::UserRole) -> Result<Vec<Document>> {
        if document_ids.is_empty() {
            return Ok(Vec::new());
        }

        let deleted_documents = if user_role == crate::models::UserRole::Admin {
            let rows = sqlx::query(
                r#"
                DELETE FROM documents 
                WHERE id = ANY($1)
                RETURNING id, filename, original_filename, file_path, file_size, mime_type, content, ocr_text, ocr_confidence, ocr_word_count, ocr_processing_time_ms, ocr_status, ocr_error, ocr_completed_at, tags, created_at, updated_at, user_id, file_hash
                "#,
            )
            .bind(document_ids)
            .fetch_all(&self.pool)
            .await?;

            rows.into_iter().map(|r| Document {
                id: r.get("id"),
                filename: r.get("filename"),
                original_filename: r.get("original_filename"),
                file_path: r.get("file_path"),
                file_size: r.get("file_size"),
                mime_type: r.get("mime_type"),
                content: r.get("content"),
                ocr_text: r.get("ocr_text"),
                ocr_confidence: r.get("ocr_confidence"),
                ocr_word_count: r.get("ocr_word_count"),
                ocr_processing_time_ms: r.get("ocr_processing_time_ms"),
                ocr_status: r.get("ocr_status"),
                ocr_error: r.get("ocr_error"),
                ocr_completed_at: r.get("ocr_completed_at"),
                tags: r.get("tags"),
                created_at: r.get("created_at"),
                updated_at: r.get("updated_at"),
                user_id: r.get("user_id"),
                file_hash: r.get("file_hash"),
            }).collect()
        } else {
            let rows = sqlx::query(
                r#"
                DELETE FROM documents 
                WHERE id = ANY($1) AND user_id = $2
                RETURNING id, filename, original_filename, file_path, file_size, mime_type, content, ocr_text, ocr_confidence, ocr_word_count, ocr_processing_time_ms, ocr_status, ocr_error, ocr_completed_at, tags, created_at, updated_at, user_id, file_hash
                "#,
            )
            .bind(document_ids)
            .bind(user_id)
            .fetch_all(&self.pool)
            .await?;

            rows.into_iter().map(|r| Document {
                id: r.get("id"),
                filename: r.get("filename"),
                original_filename: r.get("original_filename"),
                file_path: r.get("file_path"),
                file_size: r.get("file_size"),
                mime_type: r.get("mime_type"),
                content: r.get("content"),
                ocr_text: r.get("ocr_text"),
                ocr_confidence: r.get("ocr_confidence"),
                ocr_word_count: r.get("ocr_word_count"),
                ocr_processing_time_ms: r.get("ocr_processing_time_ms"),
                ocr_status: r.get("ocr_status"),
                ocr_error: r.get("ocr_error"),
                ocr_completed_at: r.get("ocr_completed_at"),
                tags: r.get("tags"),
                created_at: r.get("created_at"),
                updated_at: r.get("updated_at"),
                user_id: r.get("user_id"),
                file_hash: r.get("file_hash"),
            }).collect()
        };

        Ok(deleted_documents)
    }

<<<<<<< HEAD
    pub async fn find_documents_by_confidence_threshold(&self, max_confidence: f32, user_id: uuid::Uuid, user_role: crate::models::UserRole) -> Result<Vec<Document>> {
        let documents = if user_role == crate::models::UserRole::Admin {
            let rows = sqlx::query(
                r#"
                SELECT id, filename, original_filename, file_path, file_size, mime_type, content, ocr_text, ocr_confidence, ocr_word_count, ocr_processing_time_ms, ocr_status, ocr_error, ocr_completed_at, tags, created_at, updated_at, user_id, file_hash
                FROM documents 
                WHERE ocr_confidence IS NOT NULL AND ocr_confidence < $1
                ORDER BY ocr_confidence ASC, created_at DESC
                "#,
            )
            .bind(max_confidence)
            .fetch_all(&self.pool)
            .await?;

            rows.into_iter().map(|r| Document {
                id: r.get("id"),
                filename: r.get("filename"),
                original_filename: r.get("original_filename"),
                file_path: r.get("file_path"),
                file_size: r.get("file_size"),
                mime_type: r.get("mime_type"),
                content: r.get("content"),
                ocr_text: r.get("ocr_text"),
                ocr_confidence: r.get("ocr_confidence"),
                ocr_word_count: r.get("ocr_word_count"),
                ocr_processing_time_ms: r.get("ocr_processing_time_ms"),
                ocr_status: r.get("ocr_status"),
                ocr_error: r.get("ocr_error"),
                ocr_completed_at: r.get("ocr_completed_at"),
                tags: r.get("tags"),
                created_at: r.get("created_at"),
                updated_at: r.get("updated_at"),
                user_id: r.get("user_id"),
                file_hash: r.get("file_hash"),
            }).collect()
        } else {
            let rows = sqlx::query(
                r#"
                SELECT id, filename, original_filename, file_path, file_size, mime_type, content, ocr_text, ocr_confidence, ocr_word_count, ocr_processing_time_ms, ocr_status, ocr_error, ocr_completed_at, tags, created_at, updated_at, user_id, file_hash
                FROM documents 
                WHERE ocr_confidence IS NOT NULL AND ocr_confidence < $1 AND user_id = $2
                ORDER BY ocr_confidence ASC, created_at DESC
                "#,
            )
            .bind(max_confidence)
            .bind(user_id)
            .fetch_all(&self.pool)
            .await?;

            rows.into_iter().map(|r| Document {
                id: r.get("id"),
                filename: r.get("filename"),
                original_filename: r.get("original_filename"),
                file_path: r.get("file_path"),
                file_size: r.get("file_size"),
                mime_type: r.get("mime_type"),
                content: r.get("content"),
                ocr_text: r.get("ocr_text"),
                ocr_confidence: r.get("ocr_confidence"),
                ocr_word_count: r.get("ocr_word_count"),
                ocr_processing_time_ms: r.get("ocr_processing_time_ms"),
                ocr_status: r.get("ocr_status"),
                ocr_error: r.get("ocr_error"),
                ocr_completed_at: r.get("ocr_completed_at"),
                tags: r.get("tags"),
                created_at: r.get("created_at"),
                updated_at: r.get("updated_at"),
                user_id: r.get("user_id"),
                file_hash: r.get("file_hash"),
            }).collect()
        };

        Ok(documents)
=======
    pub async fn count_documents_for_source(&self, source_id: Uuid) -> Result<(i64, i64)> {
        let row = sqlx::query(
            r#"
            SELECT 
                COUNT(*) as total_documents,
                COUNT(CASE WHEN ocr_status = 'completed' AND ocr_text IS NOT NULL THEN 1 END) as total_documents_ocr
            FROM documents 
            WHERE source_id = $1
            "#
        )
        .bind(source_id)
        .fetch_one(&self.pool)
        .await?;

        let total_documents: i64 = row.get("total_documents");
        let total_documents_ocr: i64 = row.get("total_documents_ocr");

        Ok((total_documents, total_documents_ocr))
    }

    pub async fn count_documents_for_sources(&self, source_ids: &[Uuid]) -> Result<Vec<(Uuid, i64, i64)>> {
        if source_ids.is_empty() {
            return Ok(vec![]);
        }

        let query = format!(
            r#"
            SELECT 
                source_id,
                COUNT(*) as total_documents,
                COUNT(CASE WHEN ocr_status = 'completed' AND ocr_text IS NOT NULL THEN 1 END) as total_documents_ocr
            FROM documents 
            WHERE source_id = ANY($1)
            GROUP BY source_id
            "#
        );

        let rows = sqlx::query(&query)
            .bind(source_ids)
            .fetch_all(&self.pool)
            .await?;

        let results = rows
            .into_iter()
            .map(|row| {
                let source_id: Uuid = row.get("source_id");
                let total_documents: i64 = row.get("total_documents");
                let total_documents_ocr: i64 = row.get("total_documents_ocr");
                (source_id, total_documents, total_documents_ocr)
            })
            .collect();

        Ok(results)
>>>>>>> bc55a4b7
    }
}<|MERGE_RESOLUTION|>--- conflicted
+++ resolved
@@ -1510,7 +1510,7 @@
         Ok(deleted_documents)
     }
 
-<<<<<<< HEAD
+
     pub async fn find_documents_by_confidence_threshold(&self, max_confidence: f32, user_id: uuid::Uuid, user_role: crate::models::UserRole) -> Result<Vec<Document>> {
         let documents = if user_role == crate::models::UserRole::Admin {
             let rows = sqlx::query(
@@ -1584,7 +1584,7 @@
         };
 
         Ok(documents)
-=======
+
     pub async fn count_documents_for_source(&self, source_id: Uuid) -> Result<(i64, i64)> {
         let row = sqlx::query(
             r#"
@@ -1638,6 +1638,6 @@
             .collect();
 
         Ok(results)
->>>>>>> bc55a4b7
+
     }
 }